package integration;

import com.codeborne.selenide.Command;
import com.codeborne.selenide.Condition;
import com.codeborne.selenide.Configuration;
import com.codeborne.selenide.SelenideElement;
import com.codeborne.selenide.ex.ElementNotFound;
import com.codeborne.selenide.ex.ElementShould;
import com.codeborne.selenide.ex.ElementShouldNot;
import com.codeborne.selenide.impl.WebElementSource;
import org.junit.jupiter.api.BeforeEach;
import org.junit.jupiter.api.Test;
import org.openqa.selenium.By;
import org.openqa.selenium.InvalidSelectorException;
import org.openqa.selenium.WebDriverException;
import org.openqa.selenium.WebElement;

import static com.codeborne.selenide.CollectionCondition.size;
import static com.codeborne.selenide.Condition.attribute;
import static com.codeborne.selenide.Condition.be;
import static com.codeborne.selenide.Condition.cssClass;
import static com.codeborne.selenide.Condition.cssValue;
import static com.codeborne.selenide.Condition.disabled;
import static com.codeborne.selenide.Condition.disappear;
import static com.codeborne.selenide.Condition.disappears;
import static com.codeborne.selenide.Condition.empty;
import static com.codeborne.selenide.Condition.exactText;
import static com.codeborne.selenide.Condition.exist;
import static com.codeborne.selenide.Condition.focused;
import static com.codeborne.selenide.Condition.have;
import static com.codeborne.selenide.Condition.hidden;
import static com.codeborne.selenide.Condition.id;
import static com.codeborne.selenide.Condition.name;
import static com.codeborne.selenide.Condition.readonly;
import static com.codeborne.selenide.Condition.selected;
import static com.codeborne.selenide.Condition.text;
import static com.codeborne.selenide.Condition.type;
import static com.codeborne.selenide.Condition.value;
import static com.codeborne.selenide.Condition.visible;
import static com.codeborne.selenide.Configuration.baseUrl;
import static com.codeborne.selenide.Configuration.timeout;
import static com.codeborne.selenide.Selectors.by;
import static com.codeborne.selenide.Selectors.byCssSelector;
import static com.codeborne.selenide.Selectors.byId;
import static com.codeborne.selenide.Selectors.byText;
import static com.codeborne.selenide.Selectors.byValue;
import static com.codeborne.selenide.Selenide.$;
import static com.codeborne.selenide.Selenide.actions;
import static com.codeborne.selenide.Selenide.element;
import static com.codeborne.selenide.Selenide.elements;
import static com.codeborne.selenide.Selenide.open;
import static com.codeborne.selenide.Selenide.sleep;
import static com.codeborne.selenide.Selenide.title;
import static com.codeborne.selenide.WebDriverRunner.getWebDriver;
import static com.codeborne.selenide.WebDriverRunner.isChrome;
import static com.codeborne.selenide.WebDriverRunner.isFirefox;
import static com.codeborne.selenide.WebDriverRunner.url;
import static org.assertj.core.api.Assertions.assertThat;
import static org.assertj.core.api.Assertions.assertThatThrownBy;
import static org.assertj.core.api.Assertions.fail;

class SelenideMethodsTest extends IntegrationTest {
  @BeforeEach
  void openTestPageWithJQuery() {
    openFile("page_with_selects_without_jquery.html");
  }

  @Test
  void canOpenBlankPage() {
    open("about:blank");
    $("body").shouldHave(exactText(""));
  }

  @Test
  void userCanCheckIfElementExists() {
    assertThat($(By.name("domain")).exists())
      .isTrue();
    assertThat($("#theHiddenElement").exists())
      .isTrue();
    assertThat($(By.name("non-existing-element")).exists())
      .isFalse();
  }

  @Test
  void userCanCheckIfElementIsDisplayed() {
    assertThat($(By.name("domain")).isDisplayed())
      .isTrue();
    assertThat($("#theHiddenElement").isDisplayed())
      .isFalse();
    assertThat($(By.name("non-existing-element")).isDisplayed())
      .isFalse();
  }

  @Test
  void userCanCheckIfElementExistsAndVisible() {
    assertThat($(By.name("domain")).isDisplayed())
      .isTrue();
    assertThat($("#theHiddenElement").isDisplayed())
      .isFalse();
    assertThat($(By.name("non-existing-element")).isDisplayed())
      .isFalse();

    $("#theHiddenElement").shouldBe(hidden);
    $("#theHiddenElement").should(disappear);
    $("#theHiddenElement").waitUntil(disappears, 1000);
    $("#theHiddenElement").should(exist);

    $(".non-existing-element").should(Condition.not(exist));
    $(".non-existing-element").shouldNot(exist);
  }

  @Test
  void userCanUseCustomPollingInterval() {
    $("#theHiddenElement").waitUntil(disappears, 1000, 10);
    $(".non-existing-element").waitWhile(exist, 1000, 20);
  }

  @Test
  void userCanCheckIfElementIsReadonly() {
    $(By.name("username")).shouldBe(readonly);
    $(By.name("password")).shouldNotBe(readonly);
  }

  @Test
  void userCanGetInnerHtmlOfElement() {
    assertThat($(byValue("livemail.ru")).innerHtml())
      .isEqualTo("@livemail.ru");
    assertThat($(byText("@myrambler.ru")).innerHtml())
      .isEqualTo("@myrambler.ru");
    assertThat($(byText("@мыло.ру")).innerHtml())
      .isEqualTo("@мыло.ру");
    assertThat($("h2").innerHtml())
      .isEqualTo("Dropdown list");

    assertThat($("#baskerville").innerHtml().trim())
      .isEqualTo("<span></span> L'a\n      Baskerville");
    assertThat($("#status").innerHtml().trim())
      .isEqualTo("Username: <span class=\"name\">Bob Smith</span>&nbsp;Last login: <span class=\"last-login\">01.01.1970</span>");
  }

  @Test
  void userCanGetTextAndHtmlOfHiddenElement() {
    assertThat($("#theHiddenElement").innerHtml().trim().toLowerCase())
      .isEqualTo("видишь суслика? и я не вижу. <b>а он есть</b>!");

    assertThat($("#theHiddenElement").innerText().trim())
      .isEqualTo("Видишь суслика? И я не вижу. А он есть!");
  }

  @Test
  void userCanSetValueToTextfield() {
    $(By.name("password")).setValue("john");
    $(By.name("password")).val("sherlyn");
//    $(By.name("password")).shouldBe(focused);
    $(By.name("password")).shouldHave(value("sherlyn"));
    $(By.name("password")).waitUntil(value("sherlyn"), 1000);
    assertThat($(By.name("password")).val())
      .isEqualTo("sherlyn");
  }

  @Test
  void userCanSetValueToTextArea() {
    Configuration.fastSetValue = false;
    $("#empty-text-area").val("text for textarea");
    $("#empty-text-area").shouldHave(value("text for textarea"));

    Configuration.fastSetValue = true;
    $("#empty-text-area").val("another text");
    $("#empty-text-area").shouldHave(value("another text"));
  }

  @Test
  void userCannotSetValueLongerThanMaxLength() {
    $(By.name("password")).shouldHave(attribute("maxlength", "24"));
    $(By.name("password")).val("123456789_123456789_123456789_");
    $(By.name("password")).shouldHave(value("123456789_123456789_1234"));
  }

  @Test
  void valueCheckIgnoresDifferenceInInvisibleCharacters() {
    $(By.name("password")).setValue("john   \u00a0 Malkovich");
    $(By.name("password")).shouldHave(value("john Malkovich"));

    $("#text-area").setValue("john   \u00a0 \r\nMalkovich\n");
    $("#text-area").shouldHave(value("john Malkovich"));
  }

  @Test
  void userCanAppendValueToTextfield() {
    $(By.name("password")).val("Sherlyn");
    $(By.name("password")).append(" theron");
    $(By.name("password")).shouldHave(value("Sherlyn theron"));
    assertThat($(By.name("password")).val())
      .isEqualTo("Sherlyn theron");
  }

  @Test
  void userCanPressEnter() {
    assertThat(url().indexOf("#submitted-form"))
      .isEqualTo(-1);
    $(By.name("password")).val("Going to press ENTER").pressEnter();

    sleep(500);
    assertThat(url())
      .contains("#submitted-form");
  }

  @Test
  void userCanPressTab() {
    $("#username-blur-counter").shouldHave(text("___"));
    $("#username").sendKeys(" x ");
    $("#username").pressTab();

    if (!isChrome() && !isFirefox()) {
      // fails in Chrome for unknown reason. In Firefox, it's just unstable.
      $("#password").shouldBe(focused);
      $("#username-mirror").shouldHave(text(" x "));
      $("#username-blur-counter").shouldHave(text("blur: "));
    }
  }

  @Test
  void userCanCheckIfElementContainsText() {
    assertThat($("h1").text())
      .isEqualTo("Page with selects");
    assertThat($("h2").text())
      .isEqualTo("Dropdown list");
    assertThat($(By.name("domain")).find("option").text())
      .isEqualTo("@livemail.ru");
    assertThat($("#radioButtons").text())
      .isEqualTo("Radio buttons\nМастер Маргарита Кот \"Бегемот\" Theodor Woland");

    $("h1").shouldHave(text("Page "));
    $("h2").shouldHave(text("Dropdown list"));
    $(By.name("domain")).find("option").shouldHave(text("vemail.r"));
    $("#radioButtons").shouldHave(text("buttons"), text("Мастер"), text("Маргарита"));
  }

  @Test
  void userCanCheckIfElementHasExactText() {
    $("h1").shouldHave(exactText("Page with selects"));
    $("h2").shouldHave(exactText("Dropdown list"));
    $(By.name("domain")).find("option").shouldHave(text("@livemail.ru"));
    $("#radioButtons").shouldHave(text("Radio buttons\n" +
      "Мастер Маргарита Кот \"Бегемот\" Theodor Woland"));
  }

  @Test
  void elementIsEmptyIfTextAndValueAreBothEmpty() {
    $("br").shouldBe(empty);
    $("h2").shouldNotBe(empty);
    $(By.name("password")).shouldBe(empty);
    $("#login").shouldNotBe(empty);
    $("#empty-text-area").shouldBe(empty);
    $("#text-area").shouldNotBe(empty);
  }

  @Test
  void canUseHaveWrapper() {
    $("#username-blur-counter").should(have(text("___")));
  }

  @Test
  void canUseHaveWrapper_errorMessage() {
    assertThatThrownBy(() -> $("#username-blur-counter").should(have(text("wrong-text"))))
      .isInstanceOf(ElementShould.class)
      .hasMessageContaining("Element should have text 'wrong-text' {#username-blur-counter}");
  }

  @Test
  void canUseBeWrapper() {
    $("br").should(be(empty));
  }

  @Test
  void canUseBeWrapper_errorMessage() {
    assertThatThrownBy(() -> $("#username-blur-counter").should(be(disabled)))
      .isInstanceOf(ElementShould.class)
      .hasMessageContaining("Element should be disabled {#username-blur-counter}");
  }

  @Test
  void userCanGetOriginalWebElement() {
    WebElement selenideElement = $(By.name("domain")).toWebElement();
    WebElement seleniumElement = getWebDriver().findElement(By.name("domain"));

    assertThat(selenideElement.getClass())
      .isEqualTo(seleniumElement.getClass());
    assertThat(selenideElement.getTagName())
      .isEqualTo(seleniumElement.getTagName());
    assertThat(selenideElement.getText())
      .isEqualTo(seleniumElement.getText());
  }

  @Test
  void userCanFollowLinks() {
    $(By.linkText("Want to see ajax in action?")).scrollTo().click();
    assertThat(url())
      .withFailMessage("Actual URL is: " + url())
      .contains("long_ajax_request.html");
  }

  @Test
  void userCanFollowLinksUsingScrollIntoViewBoolean() {
    $(By.linkText("Want to see ajax in action?")).scrollIntoView(false).click();
    assertThat(url())
      .withFailMessage("Actual URL is: " + url())
      .contains("long_ajax_request.html");
  }

  @Test
  void userCanFollowLinksUsingScrollIntoViewOptions() {
    $(By.linkText("Want to see ajax in action?")).scrollIntoView("{behavior: \"smooth\", inline: \"center\"}").click();
    assertThat(url())
      .withFailMessage("Actual URL is: " + url())
      .contains("long_ajax_request.html");
  }

  @Test
  void userCanUseSeleniumActions() {
    $(By.name("rememberMe")).shouldNotBe(selected);

    actions().click($(By.name("rememberMe"))).build().perform();

    $(By.name("rememberMe")).shouldBe(selected);
  }

  @Test
  void shouldNotThrowsElementNotFound() {
    assertThatThrownBy(() -> $(byText("Unexisting text")).shouldNotBe(hidden))
      .isInstanceOf(ElementNotFound.class)
      .hasMessageContaining("Element not found {by text: Unexisting text}");
  }

  @Test
  void shouldNotThrowsElementMatches() {
    assertThatThrownBy(() -> $(byText("Bob")).shouldNotHave(cssClass("firstname")))
      .isInstanceOf(ElementShouldNot.class)
      .hasMessageContaining("Element should not have css class 'firstname' {by text: Bob}");
  }

  @Test
  void userCanCheckCssClass() {
    $(byText("Bob")).shouldHave(cssClass("firstname"));
    $(byText("Dilan")).shouldHave(cssClass("lastname"));
    $(byText("25")).shouldHave(cssClass("age"));
    $(byText("First name")).shouldNotHave(cssClass("anything"));
  }

  @Test
  void userCanCheckCssValue() {
    $(byId("theHiddenElement")).shouldHave(cssValue("display", "none"));
    $(byText("First name")).shouldNotHave(cssValue("font-size", "24"));
    $(byText("Last name")).shouldHave(cssValue("non-exist-prop", ""));
    $(byCssSelector("#status")).shouldHave(cssValue("line-height", "10px"));
  }

  @Test
  void userCanGetPageTitle() {
    assertThat(title())
      .isEqualTo("Test page :: with selects, but without JQuery");
  }

  @Test
  void userCanCheckElementId() {
    $("#multirowTable").shouldHave(id("multirowTable"));
    $("#login").shouldHave(id("login"));
    $(By.id("theHiddenElement")).shouldHave(id("theHiddenElement"));
    $("h3").shouldHave(id("username-mirror"));
  }

  @Test
  void userCanCheckElementName() {
    $("select").shouldHave(name("domain"));
    $(by("type", "radio")).shouldHave(name("me"));
    $(by("type", "checkbox")).shouldHave(name("rememberMe"));
    $("#username").shouldHave(name("username"));
  }

  @Test
  void userCanCheckElementType() {
    $("#login").shouldHave(type("submit"));
    $(By.name("me")).shouldHave(type("radio"));
    $(By.name("rememberMe")).shouldHave(type("checkbox"));
  }

  @Test
  void userCanFindFirstMatchingSubElement() {
    $(By.name("domain")).find("option").shouldHave(value("livemail.ru"));
    $(By.name("domain")).$("option").shouldHave(value("livemail.ru"));
  }

  @Test
  void findWaitsUntilParentAppears() {
    $("#container").find("#dynamic-content2").shouldBe(visible);
  }

  @Test
  void findWaitsUntilElementMatchesCondition() {
    $("#dynamic-content-container").find("#dynamic-content2").shouldBe(visible);
  }

  @Test
  void userCanListMatchingSubElements() {
    $("#multirowTable").findAll(byText("Chack")).shouldHaveSize(2);
    $("#multirowTable").$$(byText("Chack")).shouldHaveSize(2);
    $("#multirowTable tr").findAll(byText("Chack")).shouldHaveSize(1);
    $("#multirowTable tr").$$(byText("Chack")).shouldHaveSize(1);
  }

  @Test
  void errorMessageShouldContainUrlIfBrowserFailedToOpenPage() {
    try {
      baseUrl = "http://localhost:8080";
      open("www.yandex.ru");
    }
    catch (WebDriverException e) {
      assertThat(e.getAdditionalInformation())
        .contains("selenide.baseUrl: http://localhost:8080");
      assertThat(e.getAdditionalInformation())
        .contains("selenide.url: http://localhost:8080www.yandex.ru");
    }
  }

  @Test
  void userCanRightClickOnElement() {
    $(By.name("password")).contextClick();

    $("#login").contextClick().click();

    $(By.name("domain")).click();
    $(By.name("domain")).contextClick();
  }

  @Test
  void userCanCheckConditions() {
    assertThat($("#login").is(visible))
      .isTrue();
    assertThat($("#multirowTable").has(text("Chack")))
      .isTrue();

    assertThat($(".non-existing-element").has(text("Ninja")))
      .isFalse();
    assertThat($("#multirowTable").has(text("Ninja")))
      .isFalse();
  }

  @Test
  void checkFailsForInvalidSelector() {
    assertThatThrownBy(() -> $(By.xpath("//input[:attr='al]")).is(visible))
      .isInstanceOf(InvalidSelectorException.class);
  }

  @Test
  void shouldMethodsMayContainOptionalMessageThatIsPartOfErrorMessage_1() {
    timeout = 100L;

    assertThatThrownBy(() -> $("h1").should(text("Some wrong test").because("it's wrong text")))
      .isInstanceOf(ElementShould.class)
      .hasMessageContaining("because it's wrong text");
  }

  @Test
  void shouldMethodsMayContainOptionalMessageThatIsPartOfErrorMessage_2() {
    timeout = 100L;

    assertThatThrownBy(() -> $("h1").shouldHave(text("Some wrong test").because("it's wrong text")))
      .isInstanceOf(ElementShould.class)
      .hasMessageContaining("because it's wrong text");
  }

  @Test
  void shouldMethodsMayContainOptionalMessageThatIsPartOfErrorMessage_3() {
    timeout = 100L;

    assertThatThrownBy(() -> $("h1").shouldBe(text("Some wrong test").because("it's wrong text")))
      .isInstanceOf(ElementShould.class)
      .hasMessageContaining("because it's wrong text");
  }

  @Test
  void shouldNotMethodsMayContainOptionalMessageThatIsPartOfErrorMessage() {
    timeout = 100L;

    assertThatThrownBy(() -> $("h1").shouldNot(text("Page with selects").because("it's wrong text")))
      .isInstanceOf(ElementShouldNot.class)
      .hasMessageContaining("because it's wrong text");

    try {
      $("h1").shouldNotHave(text("Page with selects").because("it's wrong text"));
      fail("exception expected");
    }
    catch (ElementShouldNot expected) {
      assertThat(expected)
        .hasMessageContaining("because it's wrong text");
    }

    try {
      $("h1").shouldNotBe(text("Page with selects").because("it's wrong text"));
      fail("exception expected");
    }
    catch (ElementShouldNot expected) {
      assertThat(expected)
        .hasMessageContaining("because it's wrong text");
    }
  }

  @Test
  void waitWhileMethodMayContainOptionalMessageThatIsPartOfErrorMessage() {
    try {
      $("h1").waitWhile(visible.because("we expect it do disappear"), 100);
      fail("exception expected");
    }
    catch (ElementShouldNot expected) {
      assertThat(expected)
        .hasMessageContaining("because we expect it do disappear");
    }
  }

  @Test
  void waitUntilMethodMayContainOptionalMessageThatIsPartOfErrorMessage() {
    try {
      $("h1").waitUntil(hidden.because("it's sensitive information"), 100);
      fail("exception expected");
    }
    catch (ElementShould expected) {
      assertThat(expected)
        .hasMessageContaining("because it's sensitive information");
    }
  }

  @Test
  void canUseElementAliases() {
    element("h1")
      .shouldBe(visible).shouldHave(text("Page with selects"));

    element(By.cssSelector("h1"))
      .shouldBe(visible).shouldHave(text("Page with selects"));

    element(getWebDriver().findElement(By.cssSelector("h1")))
      .shouldBe(visible).shouldHave(text("Page with selects"));

    element("h1", 0)
      .shouldBe(visible).shouldHave(text("Page with selects"));

    element("h1")
      .shouldBe(visible).shouldHave(text("Page with selects"));
  }

  @Test
  void canUseElementsAliases() {
    elements("[name='me']").shouldHave(size(4));
    elements(By.cssSelector("[name='me']")).shouldHave(size(4));
    elements(getWebDriver().findElements(By.cssSelector("[name='me']"))).shouldHave(size(4));
  }

  @Test
  void canExecuteCustomCommand() {
<<<<<<< HEAD
    final Replace replace = new Replace();
=======
    assumeFalse(browser().isHtmlUnit());

>>>>>>> 84ea44b3
    $("#username").setValue("value");
    Replace replace = Replace.withValue("custom value");
    Command<Void> doubleClick = new DoubleClick();
    $("#username").scrollTo().execute(replace).pressEnter().execute(doubleClick);
    String mirrorText = $("#username-mirror").text();
    assertThat(mirrorText).startsWith("custom value");
  }

  static class DoubleClick implements Command<Void> {
    @Override
    public Void execute(SelenideElement proxy, WebElementSource locator, Object[] args) {
      locator.driver().actions().doubleClick(locator.findAndAssertElementIsInteractable()).perform();
      return null;

    }
  }

  static class Replace implements Command<SelenideElement> {
    private final String replacement;

    Replace(String replacement) {
      this.replacement = replacement;
    }

    public static Replace withValue(String value) {
      return new Replace(value);
    }

    @Override
    public SelenideElement execute(SelenideElement proxy, WebElementSource locator, Object[] args) {
      proxy.clear();
      proxy.sendKeys(replacement);
      return proxy;
    }
  }
}<|MERGE_RESOLUTION|>--- conflicted
+++ resolved
@@ -556,12 +556,6 @@
 
   @Test
   void canExecuteCustomCommand() {
-<<<<<<< HEAD
-    final Replace replace = new Replace();
-=======
-    assumeFalse(browser().isHtmlUnit());
-
->>>>>>> 84ea44b3
     $("#username").setValue("value");
     Replace replace = Replace.withValue("custom value");
     Command<Void> doubleClick = new DoubleClick();
