buildscript {
  repositories {
    jcenter()
    maven { url 'https://plugins.gradle.org/m2' }
  }
  dependencies {
    classpath 'info.solidsoft.gradle.pitest:gradle-pitest-plugin:1.2.4'
    classpath 'org.kt3k.gradle.plugin:coveralls-gradle-plugin:2.8.2'
  }
}

apply plugin: 'java'
apply plugin: 'maven'
apply plugin: 'jacoco'
apply plugin: 'com.github.kt3k.coveralls'
apply plugin: 'findbugs'
apply plugin: 'checkstyle'

group='com.codeborne'
archivesBaseName = 'selenide'
version='4.9-SNAPSHOT'

[compileJava, compileTestJava]*.options.collect {options -> options.encoding = 'UTF-8'}
[compileJava, compileTestJava]*.options.collect {options -> options.debug = true}
compileJava.options.debugOptions.debugLevel = "source,lines,vars"
sourceCompatibility = 1.8
targetCompatibility = 1.8

defaultTasks 'check', 'test', 'install'

repositories {
  mavenCentral()
}

configurations {
  provided
  compile.extendsFrom provided
}

dependencies {
  compile group: 'io.github.bonigarcia', name: 'webdrivermanager', version: '1.7.2'
  compile('org.apache.httpcomponents:httpcore:4.4.8')
  compile('org.seleniumhq.selenium:selenium-java:3.6.0') {
    exclude group: 'org.seleniumhq.selenium', module: 'selenium-android-driver'
    exclude group: 'org.seleniumhq.selenium', module: 'selenium-iphone-driver'
    exclude group: 'org.seleniumhq.selenium', module: 'selenium-safari-driver'
    exclude group: 'org.webbitserver', module: 'webbit'
    exclude group: 'commons-codec', module: 'commons-codec'
    exclude group: 'cglib', module: 'cglib-nodep'
    exclude group: 'com.google.code.gson', module: 'gson'
    exclude group: 'org.apache.httpcomponents', module: 'httpcore'
    exclude group: 'com.codeborne', module: 'phantomjsdriver'
    exclude group: 'net.sourceforge.htmlunit', module: 'htmlunit'
    exclude group: 'org.seleniumhq.selenium', module: 'htmlunit-driver'
  }
  runtime group: 'com.codeborne', name: 'phantomjsdriver', version: '1.4.3', transitive: false
  compile 'com.google.code.gson:gson:2.8.2'
  compile 'com.google.guava:guava:23.0'
<<<<<<< HEAD
  runtime 'commons-codec:commons-codec:1.10'
  provided group: 'org.seleniumhq.selenium', name: 'htmlunit-driver', version: '2.28.1', transitive: false
  provided group: 'net.sourceforge.htmlunit', name: 'htmlunit', version: '2.28'
  testRuntime group: 'net.sourceforge.htmlunit', name: 'htmlunit', version: '2.28', transitive: false
=======
  runtime 'commons-codec:commons-codec:1.11'
  provided group: 'org.seleniumhq.selenium', name: 'htmlunit-driver', version: '2.27', transitive: false
  provided group: 'net.sourceforge.htmlunit', name: 'htmlunit', version: '2.27'
  testRuntime group: 'net.sourceforge.htmlunit', name: 'htmlunit', version: '2.27', transitive: false
>>>>>>> 2d40bf19
  compile('net.lightbody.bmp:browsermob-core:2.1.5')
  testRuntime group: 'org.slf4j', name: 'slf4j-simple', version: '1.7.25', transitive: false

  provided 'junit:junit:4.12'
  provided 'org.testng:testng:6.9.10'
  
  testCompile group: 'org.seleniumhq.selenium', name: 'selenium-server', version: '3.6.0', transitive: false
  testCompile 'org.mockito:mockito-core:2.12.0'
  testCompile 'org.seleniumhq.selenium:jetty-repacked:9.4.5.v20170502'
  testCompile 'org.eclipse.jetty:jetty-server:9.4.5.v20170502'
  testCompile 'org.eclipse.jetty:jetty-servlet:9.4.5.v20170502'
  testCompile 'commons-fileupload:commons-fileupload:1.3.3'
  
  testCompile 'com.automation-remarks:video-recorder-core:1.4.1'
  testCompile 'com.automation-remarks:video-recorder-junit:1.4.1'
}

task libsProd(type: Sync) {
  from configurations.compile
  from configurations.runtime
  into "$buildDir/lib-prod"
}

task libsTest(type: Sync) {
  from configurations.testRuntime
  into "$buildDir/lib-test"
}

compileJava.dependsOn libsProd, libsTest

findbugs {
  toolVersion = "3.0.1"
  sourceSets = [sourceSets.main]
  effort = "max"
  reportsDir = file("$project.buildDir/reports/findbugs")
  excludeFilter = file("$rootProject.projectDir/config/findbugs/excludeFilter.xml")
}

tasks.withType(FindBugs) {
  reports {
    xml.enabled = true
    html.enabled = false
  }
}

task checkstyleHtmlMain {
  doLast {
    ant.xslt(in: checkstyleMain.reports.xml.destination,
      style: file('config/checkstyle/checkstyle-noframes-sorted.xsl'),
      out: new File(checkstyleMain.reports.xml.destination.parent, 'main.html'))
  }
}

task checkstyleHtmlTest {
  doLast {
    ant.xslt(in: checkstyleTest.reports.xml.destination,
      style: file('config/checkstyle/checkstyle-noframes-sorted.xsl'),
      out: new File(checkstyleTest.reports.xml.destination.parent, 'test.html'))
  }
}

[checkstyleMain, checkstyleTest].each { task ->
    task.logging.setLevel(LogLevel.LIFECYCLE)
}

checkstyleMain.finalizedBy checkstyleHtmlMain
checkstyleTest.finalizedBy checkstyleHtmlTest

jacoco {
  toolVersion = "0.7.9"
}

jacocoTestReport {
  reports {
    xml.enabled true
    csv.enabled false
    html.enabled true
    html.destination file("${buildDir}/reports/jacocoHtml")
  }
  executionData = files(
    file("$project.buildDir/jacoco/test.exec"), 
    file("$project.buildDir/jacoco/htmlunit.exec"),
    file("$project.buildDir/jacoco/chrome.exec")
  )
}

coveralls {
  jacocoReportPath = "${buildDir}/reports/jacoco/test/jacocoTestReport.xml"
}

tasks.coveralls {
  onlyIf { System.env.'CI' }
}

apply plugin: 'info.solidsoft.pitest'

pitest {
  targetClasses = ["com.codeborne.selenide*"]
  timestampedReports = false
  threads = 4
  outputFormats = ['XML', 'HTML']
  enableDefaultIncrementalAnalysis = true
}

test {
  include 'com/codeborne/selenide/**/*'
}

task ie(type: Test) {
  systemProperties['selenide.browser'] = 'ie'
  systemProperties['selenide.timeout'] = '8000'
  include 'integration/**/*'
  exclude '**/AlertText.*'
  exclude '**/ConfirmTest.*'
  exclude 'com/codeborne/selenide/**/*'
}

task edge(type: Test) {
  systemProperties['selenide.browser'] = 'edge'
  include 'integration/**/*'
  exclude 'com/codeborne/selenide/**/*'
}

task chrome(type: Test) {
  systemProperties['selenide.browser'] = 'chrome'
  include 'integration/**/*'
  exclude 'com/codeborne/selenide/**/*'
}

task safari(type: Test) {
  systemProperties['selenide.browser'] = 'safari'
  include 'integration/**/*'
  exclude 'com/codeborne/selenide/**/*'
}

task htmlunit(type: Test) {
  systemProperties['selenide.browser'] = 'htmlunit'
  include 'integration/**/*'
  exclude 'com/codeborne/selenide/**/*'
}

task phantomjs(type: Test) {
  systemProperties['selenide.browser'] = 'phantomjs'
  include 'integration/**/*'
  exclude 'com/codeborne/selenide/**/*'
}

task firefox(type: Test) {
  systemProperties['selenide.browser'] = 'firefox'
  include 'integration/**/*'
  exclude 'com/codeborne/selenide/**/*'
}

task legacy_firefox(type: Test) {
  systemProperties['selenide.browser'] = 'legacy_firefox'
  include 'integration/**/*'
  exclude 'com/codeborne/selenide/**/*'
}

task jbrowser(type: Test) {
  systemProperties['selenide.browser'] = 'jbrowser'
  include 'integration/**/*'
  exclude 'com/codeborne/selenide/**/*'
}

task grid(type: Test) {
  include 'grid/**/*'
  exclude 'com/codeborne/selenide/**/*'
}

task testng(type: Test) {
  useTestNG()
  include '**/*'
  systemProperties['selenide.browser'] = 'htmlunit'
}

tasks.withType(Test).all { testTask ->
  testTask.systemProperties['file.encoding'] = 'UTF-8'
  testTask.systemProperties['BUILD_URL'] = System.getenv()['BUILD_URL']
  // testTask.maxParallelForks = 2
  testTask.systemProperties += System.properties
  testTask.jacoco {
    enabled = true
    includes = ['com/codeborne/selenide/**/*']
  }
  testTask.outputs.upToDateWhen { false }
}

task allTests(dependsOn: ['clean', 'test', 'chrome', 'htmlunit', 'phantomjs']) {}

jar {
  manifest {
    attributes(
      "Implementation-Title": project.group + '.' + project.name,
      "Implementation-Version": version,
      "Implementation-Vendor": "Codeborne")
  }
}

task sourcesJar(type: Jar, dependsOn:classes) {
  classifier = 'sources'
  from sourceSets.main.allSource
}

javadoc {
  failOnError=false
}

task javadocJar(type: Jar, dependsOn:javadoc) {
  classifier = 'javadoc'
  from javadoc.destinationDir
}

artifacts {
  archives jar
  archives sourcesJar
  archives javadocJar
}

task wrapper(type: Wrapper) {
  gradleVersion = '4.3.1'
  jarFile = './gradle-wrapper/gradle-wrapper.jar'
  scriptFile = './gradle'
}<|MERGE_RESOLUTION|>--- conflicted
+++ resolved
@@ -56,17 +56,10 @@
   runtime group: 'com.codeborne', name: 'phantomjsdriver', version: '1.4.3', transitive: false
   compile 'com.google.code.gson:gson:2.8.2'
   compile 'com.google.guava:guava:23.0'
-<<<<<<< HEAD
-  runtime 'commons-codec:commons-codec:1.10'
+  runtime 'commons-codec:commons-codec:1.11'
   provided group: 'org.seleniumhq.selenium', name: 'htmlunit-driver', version: '2.28.1', transitive: false
   provided group: 'net.sourceforge.htmlunit', name: 'htmlunit', version: '2.28'
   testRuntime group: 'net.sourceforge.htmlunit', name: 'htmlunit', version: '2.28', transitive: false
-=======
-  runtime 'commons-codec:commons-codec:1.11'
-  provided group: 'org.seleniumhq.selenium', name: 'htmlunit-driver', version: '2.27', transitive: false
-  provided group: 'net.sourceforge.htmlunit', name: 'htmlunit', version: '2.27'
-  testRuntime group: 'net.sourceforge.htmlunit', name: 'htmlunit', version: '2.27', transitive: false
->>>>>>> 2d40bf19
   compile('net.lightbody.bmp:browsermob-core:2.1.5')
   testRuntime group: 'org.slf4j', name: 'slf4j-simple', version: '1.7.25', transitive: false
 
