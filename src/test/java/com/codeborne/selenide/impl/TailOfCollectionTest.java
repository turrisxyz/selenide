package com.codeborne.selenide.impl;

import org.assertj.core.api.WithAssertions;
import org.junit.jupiter.api.BeforeEach;
import org.junit.jupiter.api.Test;
import org.openqa.selenium.WebElement;

import static java.util.Arrays.asList;
import static org.mockito.Mockito.mock;
import static org.mockito.Mockito.when;

class TailOfCollectionTest implements WithAssertions {
  private final WebElement element1 = mock(WebElement.class);
  private final WebElement element2 = mock(WebElement.class);
  private final WebElement element3 = mock(WebElement.class);
  private WebElementsCollection originalCollection = mock(WebElementsCollection.class);

<<<<<<< HEAD
  @BeforeEach
  void setUp() {
    when(originalCollection.getActualElements()).thenReturn(asList(element1, element2, element3));
=======
  @Before
  public void setUp() {
    when(originalCollection.getElements()).thenReturn(asList(element1, element2, element3));
>>>>>>> 0197804c
  }

  @Test
  void lessThanOriginalSize() {
    TailOfCollection $$ = new TailOfCollection(originalCollection, 2);
    assertThat($$.getElements())
      .isEqualTo(asList(element2, element3));
  }

  @Test
  void equalToOriginalSize() {
    TailOfCollection $$ = new TailOfCollection(originalCollection, 3);
    assertThat($$.getElements())
      .isEqualTo(asList(element1, element2, element3));
  }

  @Test
  void greaterThanOriginalSize() {
    TailOfCollection $$ = new TailOfCollection(originalCollection, 4);
    assertThat($$.getElements())
      .isEqualTo(asList(element1, element2, element3));
  }
}<|MERGE_RESOLUTION|>--- conflicted
+++ resolved
@@ -15,15 +15,9 @@
   private final WebElement element3 = mock(WebElement.class);
   private WebElementsCollection originalCollection = mock(WebElementsCollection.class);
 
-<<<<<<< HEAD
   @BeforeEach
   void setUp() {
-    when(originalCollection.getActualElements()).thenReturn(asList(element1, element2, element3));
-=======
-  @Before
-  public void setUp() {
     when(originalCollection.getElements()).thenReturn(asList(element1, element2, element3));
->>>>>>> 0197804c
   }
 
   @Test
