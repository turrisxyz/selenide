--- conflicted
+++ resolved
@@ -61,27 +61,14 @@
   }
   
   /**
-<<<<<<< HEAD
    * Update the hash of the window location.
+   * Useful to navigate in ajax apps without reloading the page, since open(url) makes a full page reload.
    * 
-   * Useful to navigate in ajax apps without page reload, since open(url) makes a full page reload.
-   * 
-   * @param hash value for window.location.hash - without leading "#"
-   */
-  public static void updateHash(String hash) {
-    if (hash.startsWith("#")) {
-      throw new IllegalArgumentException("hash should not start with #");
-    }
-    executeJavaScript("window.location.hash='" + hash + "'");
-=======
-   * Update the hash of the window location (usefull to navigate in ajax apps, since open(url) makes a full page reload).
-   * Accept either "#hash" or "hash".
-   * @param hash value for window.location.hash
+   * @param hash value for window.location.hash - Accept either "#hash" or "hash".
    */
   public static void updateHash(String hash) {
     String localHash = (hash.charAt(0) == '#') ? hash.substring(1) : hash;
     executeJavaScript("window.location.hash='" + localHash + "'");
->>>>>>> 449f299d
   }
 
   private static boolean doDismissModalDialogs() {
